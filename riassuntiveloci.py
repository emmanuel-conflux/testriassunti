--- conflicted
+++ resolved
@@ -761,16 +761,13 @@
     print("  • --sampling-ratio 0.3 = 30% (veloce)")
     print("  • Riassunti COMPLETI (almeno 2000 parole, NON troncati)")
     print("  • Chunk enormi (32k caratteri)")
-<<<<<<< HEAD
     print("  • Context window esteso (128k token)")
-=======
     print("")
     print("NUOVE FUNZIONALITÀ (v2.3.0):")
     print("  • 🔍 Errori dettagliati (tipo, messaggio, tentativi)")
     print("  • 🔄 Retry automatico con exponential backoff")
     print("  • 💾 Salvataggio stato chunk falliti")
     print("  • 🎯 Recupero selettivo con --retry-failed")
->>>>>>> b3d330ac
     print("="*70 + "\n")
 
     parser = argparse.ArgumentParser(
